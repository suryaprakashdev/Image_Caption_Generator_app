--- conflicted
+++ resolved
@@ -20,9 +20,4 @@
 
 🔗 **App Link:** [AI Image Caption Generator](https://imagecaptiongeneratorapp-bddhkb3opattyo28vve7ss.streamlit.app/)
 
-<<<<<<< HEAD
----
-## adding this part through different branch
-=======
----
->>>>>>> 160a632b
+---